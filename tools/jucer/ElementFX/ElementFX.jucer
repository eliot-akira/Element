<?xml version="1.0" encoding="UTF-8"?>

<JUCERPROJECT id="pjYkKA" name="Element FX" displaySplashScreen="0" reportAppUsage="0"
              splashScreenColour="Dark" projectType="audioplug" version="1.42.0rc1"
              bundleIdentifier="net.kushview.plugins.ElementFX" includeBinaryInAppConfig="1"
              cppLanguageStandard="17" companyCopyright="Copyright (c) 2017-2019 Kushview, LLC"
              buildVST="1" buildVST3="1" buildAU="1" buildAUv3="0" buildRTAS="0"
              buildAAX="1" buildStandalone="1" enableIAA="0" pluginName="Element FX"
              pluginDesc="Element Modular Effects Rack" pluginManufacturer="Kushview"
              pluginManufacturerCode="KshV" pluginCode="ElFX" pluginChannelConfigs=""
              pluginIsSynth="0" pluginWantsMidiIn="1" pluginProducesMidiOut="1"
              pluginIsMidiEffectPlugin="0" pluginEditorRequiresKeys="0" pluginAUExportPrefix="ElementFX"
              aaxIdentifier="net.kushview.ElementFX" jucerVersion="5.4.5" companyName="Kushview"
              companyWebsite="https://kushview.net" companyEmail="support@kushview.net"
              defines="EL_RUNNING_AS_PLUGIN=1&#10;EL_VERSION_STRING=&quot;0.41.1&quot;&#10;"
              pluginVSTCategory="kPlugCategEffect" pluginAUMainType="'aumf'"
              userNotes="This configuration is for the Instrument version.  &#10;IMPORTANT: ElementFX configs are overridden in ElementFXConfig.h not this project file"
              pluginFormats="buildVST,buildVST3,buildAU,buildAAX,buildStandalone"
              pluginCharacteristicsValue="pluginWantsMidiIn,pluginProducesMidiOut"
              pluginAAXCategory="8192" headerPath="../../../../../src&#10;../../../../../libs/lua&#10;../../../../../libs/lua/src&#10;">
  <MAINGROUP id="SKUipM" name="Element FX">
    <GROUP id="{79158675-9931-4F98-C7A8-52C82F095CAA}" name="Source">
      <FILE id="vePspm" name="ElementFXConfig.h" compile="0" resource="0"
            file="../Element/Source/ElementFXConfig.h"/>
      <FILE id="onjCLg" name="PluginEditor.cpp" compile="1" resource="0"
            file="../Element/Source/PluginEditor.cpp"/>
      <FILE id="fu1Fsl" name="PluginEditor.h" compile="0" resource="0" file="../Element/Source/PluginEditor.h"/>
      <FILE id="KRRvkm" name="PluginProcessor.cpp" compile="1" resource="0"
            file="../Element/Source/PluginProcessor.cpp"/>
      <FILE id="nTIEZa" name="PluginProcessor.h" compile="0" resource="0"
            file="../Element/Source/PluginProcessor.h"/>
    </GROUP>
    <GROUP id="{2396F300-75B6-C562-6BA5-CB48DE415ABA}" name="src">
      <GROUP id="{8F00CA5F-37D9-78BD-642B-A7E43385CAEA}" name="controllers">
        <FILE id="Oz8D3M" name="AppController.cpp" compile="1" resource="0"
              file="../../../src/controllers/AppController.cpp"/>
        <FILE id="dDyjRw" name="AppController.h" compile="0" resource="0" file="../../../src/controllers/AppController.h"/>
        <FILE id="Y6Roau" name="Controller.cpp" compile="1" resource="0" file="../../../src/controllers/Controller.cpp"/>
        <FILE id="EcbLt8" name="Controller.h" compile="0" resource="0" file="../../../src/controllers/Controller.h"/>
        <FILE id="AcwTbj" name="DevicesController.cpp" compile="1" resource="0"
              file="../../../src/controllers/DevicesController.cpp"/>
        <FILE id="bFMl5i" name="DevicesController.h" compile="0" resource="0"
              file="../../../src/controllers/DevicesController.h"/>
        <FILE id="JTWcCJ" name="EngineController.cpp" compile="1" resource="0"
              file="../../../src/controllers/EngineController.cpp"/>
        <FILE id="DmFMh4" name="EngineController.h" compile="0" resource="0"
              file="../../../src/controllers/EngineController.h"/>
        <FILE id="ocliNR" name="GraphController.cpp" compile="1" resource="0"
              file="../../../src/controllers/GraphController.cpp"/>
        <FILE id="gHhCe7" name="GraphController.h" compile="0" resource="0"
              file="../../../src/controllers/GraphController.h"/>
        <FILE id="JPsPNm" name="GraphManager.cpp" compile="1" resource="0"
              file="../../../src/controllers/GraphManager.cpp"/>
        <FILE id="RkeMJV" name="GraphManager.h" compile="0" resource="0" file="../../../src/controllers/GraphManager.h"/>
        <FILE id="wKJ9sw" name="GuiController.cpp" compile="1" resource="0"
              file="../../../src/controllers/GuiController.cpp"/>
        <FILE id="tmHj8k" name="GuiController.h" compile="0" resource="0" file="../../../src/controllers/GuiController.h"/>
        <FILE id="YIE3eJ" name="MappingController.cpp" compile="1" resource="0"
              file="../../../src/controllers/MappingController.cpp"/>
        <FILE id="nPFnn6" name="MappingController.h" compile="0" resource="0"
              file="../../../src/controllers/MappingController.h"/>
        <FILE id="mn8UNG" name="OSCController.cpp" compile="1" resource="0"
              file="../../../src/controllers/OSCController.cpp"/>
        <FILE id="hECXSC" name="OSCController.h" compile="0" resource="0" file="../../../src/controllers/OSCController.h"/>
        <FILE id="rzGdrJ" name="PresetsController.cpp" compile="1" resource="0"
              file="../../../src/controllers/PresetsController.cpp"/>
        <FILE id="ZxIgTU" name="PresetsController.h" compile="0" resource="0"
              file="../../../src/controllers/PresetsController.h"/>
        <FILE id="INTkzr" name="ScriptingController.cpp" compile="1" resource="0"
              file="../../../src/controllers/ScriptingController.cpp"/>
        <FILE id="IDlfq9" name="ScriptingController.h" compile="0" resource="0"
              file="../../../src/controllers/ScriptingController.h"/>
        <FILE id="CMIplJ" name="SessionController.cpp" compile="1" resource="0"
              file="../../../src/controllers/SessionController.cpp"/>
        <FILE id="ijOjxO" name="SessionController.h" compile="0" resource="0"
              file="../../../src/controllers/SessionController.h"/>
        <FILE id="aS58wF" name="WorkspacesController.cpp" compile="1" resource="0"
              file="../../../src/controllers/WorkspacesController.cpp"/>
        <FILE id="Ugo8mf" name="WorkspacesController.h" compile="0" resource="0"
              file="../../../src/controllers/WorkspacesController.h"/>
      </GROUP>
      <GROUP id="{7D65660F-D49D-4CA6-FEE5-D3FD4CE3F399}" name="db">
        <FILE id="njK1l5" name="Database.cpp" compile="1" resource="0" file="../../../src/db/Database.cpp"/>
        <FILE id="kiTFzY" name="Database.h" compile="0" resource="0" file="../../../src/db/Database.h"/>
      </GROUP>
      <GROUP id="{81412F5B-0B5D-840C-E0DC-D9587A1A9E29}" name="documents">
        <FILE id="U4El8i" name="GraphDocument.cpp" compile="1" resource="0"
              file="../../../src/documents/GraphDocument.cpp"/>
        <FILE id="IFCR6n" name="GraphDocument.h" compile="0" resource="0" file="../../../src/documents/GraphDocument.h"/>
        <FILE id="NaUNRw" name="SessionDocument.cpp" compile="1" resource="0"
              file="../../../src/documents/SessionDocument.cpp"/>
        <FILE id="XeOE1y" name="SessionDocument.h" compile="0" resource="0"
              file="../../../src/documents/SessionDocument.h"/>
      </GROUP>
      <GROUP id="{B8BE7E2B-77DC-FAB2-5795-8C4160F7BC50}" name="engine">
        <GROUP id="{C756A436-EDC8-CE90-7C2C-FA48D744A37C}" name="nodes">
          <FILE id="yP4jTn" name="AllPassFilterNode.h" compile="0" resource="0"
                file="../../../src/engine/nodes/AllPassFilterNode.h"/>
          <FILE id="jOy2s6" name="AudioFilePlayerNode.cpp" compile="1" resource="0"
                file="../../../src/engine/nodes/AudioFilePlayerNode.cpp"/>
          <FILE id="Jcj3YG" name="AudioFilePlayerNode.h" compile="0" resource="0"
                file="../../../src/engine/nodes/AudioFilePlayerNode.h"/>
          <FILE id="ZbFw1k" name="AudioMixerProcessor.cpp" compile="1" resource="0"
                file="../../../src/engine/nodes/AudioMixerProcessor.cpp"/>
          <FILE id="f309DC" name="AudioMixerProcessor.h" compile="0" resource="0"
                file="../../../src/engine/nodes/AudioMixerProcessor.h"/>
          <FILE id="VPhqhI" name="AudioProcessorNode.cpp" compile="1" resource="0"
                file="../../../src/engine/nodes/AudioProcessorNode.cpp"/>
          <FILE id="OpJ6cp" name="AudioProcessorNode.h" compile="0" resource="0"
                file="../../../src/engine/nodes/AudioProcessorNode.h"/>
          <FILE id="euDxP3" name="AudioRouterNode.cpp" compile="1" resource="0"
                file="../../../src/engine/nodes/AudioRouterNode.cpp"/>
          <FILE id="moJyw7" name="AudioRouterNode.h" compile="0" resource="0"
                file="../../../src/engine/nodes/AudioRouterNode.h"/>
          <FILE id="BtQxVD" name="BaseProcessor.h" compile="0" resource="0" file="../../../src/engine/nodes/BaseProcessor.h"/>
          <FILE id="Gxn8Vb" name="ChannelizeProcessor.h" compile="0" resource="0"
                file="../../../src/engine/nodes/ChannelizeProcessor.h"/>
          <FILE id="tdFmc0" name="CombFilterProcessor.h" compile="0" resource="0"
                file="../../../src/engine/nodes/CombFilterProcessor.h"/>
<<<<<<< HEAD
          <FILE id="tKxMH9" name="CompressorProcessor.h" compile="0" resource="0"
                file="../../../src/engine/nodes/CompressorProcessor.h"/>
          <FILE id="UgMHw3" name="EQFilterProcessor.h" compile="0" resource="0"
=======
          <FILE id="V7zUHq" name="EQFilterProcessor.h" compile="0" resource="0"
>>>>>>> 343c1e69
                file="../../../src/engine/nodes/EQFilterProcessor.h"/>
          <FILE id="AGF7W0" name="FreqSplitterProcessor.h" compile="0" resource="0"
                file="../../../src/engine/nodes/FreqSplitterProcessor.h"/>
          <FILE id="qiwkmL" name="LuaNode.cpp" compile="1" resource="0" file="../../../src/engine/nodes/LuaNode.cpp"/>
          <FILE id="MQDyUR" name="LuaNode.h" compile="0" resource="0" file="../../../src/engine/nodes/LuaNode.h"/>
          <FILE id="pIChrv" name="MediaPlayerProcessor.cpp" compile="1" resource="0"
                file="../../../src/engine/nodes/MediaPlayerProcessor.cpp"/>
          <FILE id="hXlE9h" name="MediaPlayerProcessor.h" compile="0" resource="0"
                file="../../../src/engine/nodes/MediaPlayerProcessor.h"/>
          <FILE id="YTR20q" name="MidiChannelMapProcessor.h" compile="0" resource="0"
                file="../../../src/engine/nodes/MidiChannelMapProcessor.h"/>
          <FILE id="IAqNT1" name="MidiChannelSplitterNode.cpp" compile="1" resource="0"
                file="../../../src/engine/nodes/MidiChannelSplitterNode.cpp"/>
          <FILE id="MlFC4O" name="MidiChannelSplitterNode.h" compile="0" resource="0"
                file="../../../src/engine/nodes/MidiChannelSplitterNode.h"/>
          <FILE id="ECGuQv" name="MidiDeviceProcessor.cpp" compile="1" resource="0"
                file="../../../src/engine/nodes/MidiDeviceProcessor.cpp"/>
          <FILE id="Kay2FR" name="MidiDeviceProcessor.h" compile="0" resource="0"
                file="../../../src/engine/nodes/MidiDeviceProcessor.h"/>
          <FILE id="tRMCmw" name="MidiFilterNode.cpp" compile="1" resource="0"
                file="../../../src/engine/nodes/MidiFilterNode.cpp"/>
          <FILE id="blXUxu" name="MidiFilterNode.h" compile="0" resource="0"
                file="../../../src/engine/nodes/MidiFilterNode.h"/>
          <FILE id="tSpGnj" name="MidiMonitorNode.cpp" compile="1" resource="0"
                file="../../../src/engine/nodes/MidiMonitorNode.cpp"/>
          <FILE id="Nkyjmt" name="MidiMonitorNode.h" compile="0" resource="0"
                file="../../../src/engine/nodes/MidiMonitorNode.h"/>
          <FILE id="qBb3mX" name="MidiProgramMapNode.cpp" compile="1" resource="0"
                file="../../../src/engine/nodes/MidiProgramMapNode.cpp"/>
          <FILE id="AOfM6I" name="MidiProgramMapNode.h" compile="0" resource="0"
                file="../../../src/engine/nodes/MidiProgramMapNode.h"/>
          <FILE id="y9z5x6" name="OSCReceiverNode.cpp" compile="1" resource="0"
                file="../../../src/engine/nodes/OSCReceiverNode.cpp"/>
          <FILE id="PJmmtc" name="OSCReceiverNode.h" compile="0" resource="0"
                file="../../../src/engine/nodes/OSCReceiverNode.h"/>
          <FILE id="C95iB0" name="OSCSenderNode.cpp" compile="1" resource="0"
                file="../../../src/engine/nodes/OSCSenderNode.cpp"/>
          <FILE id="xYRvdX" name="OSCSenderNode.h" compile="0" resource="0" file="../../../src/engine/nodes/OSCSenderNode.h"/>
          <FILE id="dZAPFm" name="PlaceholderProcessor.h" compile="0" resource="0"
                file="../../../src/engine/nodes/PlaceholderProcessor.h"/>
          <FILE id="ATLJvz" name="ReverbProcessor.h" compile="0" resource="0"
                file="../../../src/engine/nodes/ReverbProcessor.h"/>
          <FILE id="MTHjNZ" name="SubGraphProcessor.cpp" compile="1" resource="0"
                file="../../../src/engine/nodes/SubGraphProcessor.cpp"/>
          <FILE id="GpWO3I" name="SubGraphProcessor.h" compile="0" resource="0"
                file="../../../src/engine/nodes/SubGraphProcessor.h"/>
          <FILE id="ehKObd" name="VolumeProcessor.h" compile="0" resource="0"
                file="../../../src/engine/nodes/VolumeProcessor.h"/>
          <FILE id="vrBtQi" name="WetDryProcessor.h" compile="0" resource="0"
                file="../../../src/engine/nodes/WetDryProcessor.h"/>
        </GROUP>
        <FILE id="CxWDs7" name="AudioEngine.cpp" compile="1" resource="0" file="../../../src/engine/AudioEngine.cpp"/>
        <FILE id="J2ogkS" name="AudioEngine.h" compile="0" resource="0" file="../../../src/engine/AudioEngine.h"/>
        <FILE id="uAavQL" name="DataType.h" compile="0" resource="0" file="../../../src/engine/DataType.h"/>
        <FILE id="RYkibU" name="Engine.h" compile="0" resource="0" file="../../../src/engine/Engine.h"/>
        <FILE id="aqY7kj" name="GraphNode.cpp" compile="1" resource="0" file="../../../src/engine/GraphNode.cpp"/>
        <FILE id="Co7Yjo" name="GraphNode.h" compile="0" resource="0" file="../../../src/engine/GraphNode.h"/>
        <FILE id="RpgxiG" name="GraphPort.cpp" compile="1" resource="0" file="../../../src/engine/GraphPort.cpp"/>
        <FILE id="vCfkAa" name="GraphPort.h" compile="0" resource="0" file="../../../src/engine/GraphPort.h"/>
        <FILE id="MkkQi6" name="GraphProcessor.cpp" compile="1" resource="0"
              file="../../../src/engine/GraphProcessor.cpp"/>
        <FILE id="m6csee" name="GraphProcessor.h" compile="0" resource="0"
              file="../../../src/engine/GraphProcessor.h"/>
        <FILE id="BXJLdj" name="InternalFormat.cpp" compile="1" resource="0"
              file="../../../src/engine/InternalFormat.cpp"/>
        <FILE id="LgoTMs" name="InternalFormat.h" compile="0" resource="0"
              file="../../../src/engine/InternalFormat.h"/>
        <FILE id="cEoAQQ" name="LinearFade.h" compile="0" resource="0" file="../../../src/engine/LinearFade.h"/>
        <FILE id="VcODKj" name="MappingEngine.cpp" compile="1" resource="0"
              file="../../../src/engine/MappingEngine.cpp"/>
        <FILE id="OSHi13" name="MappingEngine.h" compile="0" resource="0" file="../../../src/engine/MappingEngine.h"/>
        <FILE id="xfPRJn" name="MidiChannelMap.h" compile="0" resource="0"
              file="../../../src/engine/MidiChannelMap.h"/>
        <FILE id="WhydZo" name="MidiClock.cpp" compile="1" resource="0" file="../../../src/engine/MidiClock.cpp"/>
        <FILE id="C0wcuk" name="MidiClock.h" compile="0" resource="0" file="../../../src/engine/MidiClock.h"/>
        <FILE id="PxHNxo" name="MidiEngine.cpp" compile="1" resource="0" file="../../../src/engine/MidiEngine.cpp"/>
        <FILE id="eIxcGn" name="MidiEngine.h" compile="0" resource="0" file="../../../src/engine/MidiEngine.h"/>
        <FILE id="lh49oM" name="MidiIOMonitor.h" compile="0" resource="0" file="../../../src/engine/MidiIOMonitor.h"/>
        <FILE id="YeHr9T" name="MidiPipe.cpp" compile="1" resource="0" file="../../../src/engine/MidiPipe.cpp"/>
        <FILE id="ddRSuE" name="MidiPipe.h" compile="0" resource="0" file="../../../src/engine/MidiPipe.h"/>
        <FILE id="ND3jwt" name="MidiTranspose.h" compile="0" resource="0" file="../../../src/engine/MidiTranspose.h"/>
        <FILE id="OWTRFk" name="Parameter.cpp" compile="1" resource="0" file="../../../src/engine/Parameter.cpp"/>
        <FILE id="bqPpUt" name="Parameter.h" compile="0" resource="0" file="../../../src/engine/Parameter.h"/>
        <FILE id="vKozQo" name="ToggleGrid.h" compile="0" resource="0" file="../../../src/engine/ToggleGrid.h"/>
        <FILE id="pu8n6l" name="Transport.cpp" compile="1" resource="0" file="../../../src/engine/Transport.cpp"/>
        <FILE id="P61XmE" name="Transport.h" compile="0" resource="0" file="../../../src/engine/Transport.h"/>
        <FILE id="ezBvCk" name="VelocityCurve.h" compile="0" resource="0" file="../../../src/engine/VelocityCurve.h"/>
      </GROUP>
      <GROUP id="{FED5A86D-4AE3-ED44-C284-DC439A943F19}" name="gui">
        <GROUP id="{E90AB14A-2C8C-0806-6495-DA678ECAC29A}" name="nodes">
          <FILE id="pqsOao" name="AudioIONodeEditor.h" compile="0" resource="0"
                file="../../../src/gui/nodes/AudioIONodeEditor.h"/>
          <FILE id="yTpOCm" name="AudioRouterEditor.cpp" compile="1" resource="0"
                file="../../../src/gui/nodes/AudioRouterEditor.cpp"/>
          <FILE id="Qi4xKX" name="AudioRouterEditor.h" compile="0" resource="0"
                file="../../../src/gui/nodes/AudioRouterEditor.h"/>
          <FILE id="XGEdOO" name="GenericNodeEditor.cpp" compile="1" resource="0"
                file="../../../src/gui/nodes/GenericNodeEditor.cpp"/>
          <FILE id="D799dJ" name="GenericNodeEditor.h" compile="0" resource="0"
                file="../../../src/gui/nodes/GenericNodeEditor.h"/>
          <FILE id="r39yK1" name="LuaNodeEditor.cpp" compile="1" resource="0"
                file="../../../src/gui/nodes/LuaNodeEditor.cpp"/>
          <FILE id="CkNhNt" name="LuaNodeEditor.h" compile="0" resource="0" file="../../../src/gui/nodes/LuaNodeEditor.h"/>
          <FILE id="TFRFZ4" name="MidiIONodeEditor.h" compile="0" resource="0"
                file="../../../src/gui/nodes/MidiIONodeEditor.h"/>
          <FILE id="K8CtB1" name="MidiMonitorNodeEditor.cpp" compile="1" resource="0"
                file="../../../src/gui/nodes/MidiMonitorNodeEditor.cpp"/>
          <FILE id="bu7JKU" name="MidiMonitorNodeEditor.h" compile="0" resource="0"
                file="../../../src/gui/nodes/MidiMonitorNodeEditor.h"/>
          <FILE id="yL40jt" name="MidiProgramMapEditor.cpp" compile="1" resource="0"
                file="../../../src/gui/nodes/MidiProgramMapEditor.cpp"/>
          <FILE id="oHxU7Z" name="MidiProgramMapEditor.h" compile="0" resource="0"
                file="../../../src/gui/nodes/MidiProgramMapEditor.h"/>
          <FILE id="pj6T1Z" name="NodeEditorComponent.cpp" compile="1" resource="0"
                file="../../../src/gui/nodes/NodeEditorComponent.cpp"/>
          <FILE id="Hqls5V" name="NodeEditorComponent.h" compile="0" resource="0"
                file="../../../src/gui/nodes/NodeEditorComponent.h"/>
          <FILE id="KnQzOO" name="OSCReceiverNodeEditor.cpp" compile="1" resource="0"
                file="../../../src/gui/nodes/OSCReceiverNodeEditor.cpp"/>
          <FILE id="StcUDl" name="OSCReceiverNodeEditor.h" compile="0" resource="0"
                file="../../../src/gui/nodes/OSCReceiverNodeEditor.h"/>
          <FILE id="IaPe5W" name="OSCSenderNodeEditor.cpp" compile="1" resource="0"
                file="../../../src/gui/nodes/OSCSenderNodeEditor.cpp"/>
          <FILE id="rjSkZB" name="OSCSenderNodeEditor.h" compile="0" resource="0"
                file="../../../src/gui/nodes/OSCSenderNodeEditor.h"/>
          <FILE id="fqsEAs" name="VolumeNodeEditor.cpp" compile="1" resource="0"
                file="../../../src/gui/nodes/VolumeNodeEditor.cpp"/>
          <FILE id="xk540E" name="VolumeNodeEditor.h" compile="0" resource="0"
                file="../../../src/gui/nodes/VolumeNodeEditor.h"/>
        </GROUP>
        <GROUP id="{C7CDCD01-8542-DA2B-510E-93D61F0D4F4F}" name="properties">
          <FILE id="v5hirc" name="MidiMultiChannelPropertyComponent.h" compile="0"
                resource="0" file="../../../src/gui/properties/MidiMultiChannelPropertyComponent.h"/>
          <FILE id="FXAivB" name="NodeProperties.cpp" compile="1" resource="0"
                file="../../../src/gui/properties/NodeProperties.cpp"/>
          <FILE id="dzL5Qc" name="NodeProperties.h" compile="0" resource="0"
                file="../../../src/gui/properties/NodeProperties.h"/>
        </GROUP>
        <GROUP id="{7308A35F-0BF4-1438-32EF-DE87DBC041E6}" name="scripting"/>
        <GROUP id="{10080EA3-C863-01FC-08E8-8E72D8E105E4}" name="views">
          <FILE id="ulcIG7" name="ContentView.cpp" compile="1" resource="0" file="../../../src/gui/views/ContentView.cpp"/>
          <FILE id="ifQc7Z" name="ContentView.h" compile="0" resource="0" file="../../../src/gui/views/ContentView.h"/>
          <FILE id="tLcX9P" name="ControllerDevicesView.cpp" compile="1" resource="0"
                file="../../../src/gui/views/ControllerDevicesView.cpp"/>
          <FILE id="nUBo1V" name="ControllerDevicesView.h" compile="0" resource="0"
                file="../../../src/gui/views/ControllerDevicesView.h"/>
          <FILE id="dkJ5wC" name="ControllerMapsView.cpp" compile="1" resource="0"
                file="../../../src/gui/views/ControllerMapsView.cpp"/>
          <FILE id="oWEGjw" name="ControllerMapsView.h" compile="0" resource="0"
                file="../../../src/gui/views/ControllerMapsView.h"/>
          <FILE id="sV3pFn" name="EmptyContentView.h" compile="0" resource="0"
                file="../../../src/gui/views/EmptyContentView.h"/>
          <FILE id="kJa5ZS" name="GraphDisplayView.h" compile="0" resource="0"
                file="../../../src/gui/views/GraphDisplayView.h"/>
          <FILE id="PGdpuR" name="GraphEditorView.cpp" compile="1" resource="0"
                file="../../../src/gui/views/GraphEditorView.cpp"/>
          <FILE id="oDSdtC" name="GraphEditorView.h" compile="0" resource="0"
                file="../../../src/gui/views/GraphEditorView.h"/>
          <FILE id="UVXxgZ" name="GraphMixerView.cpp" compile="1" resource="0"
                file="../../../src/gui/views/GraphMixerView.cpp"/>
          <FILE id="Io5pTl" name="GraphMixerView.h" compile="0" resource="0"
                file="../../../src/gui/views/GraphMixerView.h"/>
          <FILE id="axaF9c" name="GraphSettingsView.cpp" compile="1" resource="0"
                file="../../../src/gui/views/GraphSettingsView.cpp"/>
          <FILE id="Sn37uA" name="GraphSettingsView.h" compile="0" resource="0"
                file="../../../src/gui/views/GraphSettingsView.h"/>
          <FILE id="WkH1FD" name="KeymapEditorView.cpp" compile="1" resource="0"
                file="../../../src/gui/views/KeymapEditorView.cpp"/>
          <FILE id="EbwBsM" name="KeymapEditorView.h" compile="0" resource="0"
                file="../../../src/gui/views/KeymapEditorView.h"/>
          <FILE id="megmjW" name="LuaConsoleView.h" compile="0" resource="0"
                file="../../../src/gui/views/LuaConsoleView.h"/>
          <FILE id="QMwV70" name="NavigationView.cpp" compile="1" resource="0"
                file="../../../src/gui/views/NavigationView.cpp"/>
          <FILE id="VdAwev" name="NavigationView.h" compile="0" resource="0"
                file="../../../src/gui/views/NavigationView.h"/>
          <FILE id="Uyy9m0" name="NodeChannelStripView.cpp" compile="1" resource="0"
                file="../../../src/gui/views/NodeChannelStripView.cpp"/>
          <FILE id="GcPViD" name="NodeChannelStripView.h" compile="0" resource="0"
                file="../../../src/gui/views/NodeChannelStripView.h"/>
          <FILE id="ywYgX6" name="NodeEditorContentView.cpp" compile="1" resource="0"
                file="../../../src/gui/views/NodeEditorContentView.cpp"/>
          <FILE id="oVsNxN" name="NodeEditorContentView.h" compile="0" resource="0"
                file="../../../src/gui/views/NodeEditorContentView.h"/>
          <FILE id="awUNCv" name="NodeMidiContentView.cpp" compile="1" resource="0"
                file="../../../src/gui/views/NodeMidiContentView.cpp"/>
          <FILE id="afcegK" name="NodeMidiContentView.h" compile="0" resource="0"
                file="../../../src/gui/views/NodeMidiContentView.h"/>
          <FILE id="azKxvA" name="PluginsPanelView.cpp" compile="1" resource="0"
                file="../../../src/gui/views/PluginsPanelView.cpp"/>
          <FILE id="iMjeOk" name="PluginsPanelView.h" compile="0" resource="0"
                file="../../../src/gui/views/PluginsPanelView.h"/>
          <FILE id="Zul9VJ" name="SessionSettingsView.cpp" compile="1" resource="0"
                file="../../../src/gui/views/SessionSettingsView.cpp"/>
          <FILE id="ANLPcx" name="SessionSettingsView.h" compile="0" resource="0"
                file="../../../src/gui/views/SessionSettingsView.h"/>
          <FILE id="sZ4zdF" name="SessionTreeContentView.cpp" compile="1" resource="0"
                file="../../../src/gui/views/SessionTreeContentView.cpp"/>
          <FILE id="NlJgnj" name="SessionTreeContentView.h" compile="0" resource="0"
                file="../../../src/gui/views/SessionTreeContentView.h"/>
          <FILE id="CtdE7G" name="VirtualKeyboardView.cpp" compile="1" resource="0"
                file="../../../src/gui/views/VirtualKeyboardView.cpp"/>
          <FILE id="qjaGho" name="VirtualKeyboardView.h" compile="0" resource="0"
                file="../../../src/gui/views/VirtualKeyboardView.h"/>
        </GROUP>
        <GROUP id="{7CCED77B-D13C-8F0A-D62F-A9F4E426BD0E}" name="widgets">
          <FILE id="lBCZu2" name="AudioDeviceSelectorComponent.cpp" compile="1"
                resource="0" file="../../../src/gui/widgets/AudioDeviceSelectorComponent.cpp"/>
          <FILE id="FGWu9B" name="AudioDeviceSelectorComponent.h" compile="0"
                resource="0" file="../../../src/gui/widgets/AudioDeviceSelectorComponent.h"/>
          <FILE id="ODnDG7" name="BreadCrumbComponent.h" compile="0" resource="0"
                file="../../../src/gui/widgets/BreadCrumbComponent.h"/>
          <FILE id="ydZzGx" name="HorizontalListBox.cpp" compile="1" resource="0"
                file="../../../src/gui/widgets/HorizontalListBox.cpp"/>
          <FILE id="xtvRot" name="HorizontalListBox.h" compile="0" resource="0"
                file="../../../src/gui/widgets/HorizontalListBox.h"/>
          <FILE id="fhKc40" name="LogListBox.h" compile="0" resource="0" file="../../../src/gui/widgets/LogListBox.h"/>
          <FILE id="Tkfbo8" name="MidiBlinker.cpp" compile="1" resource="0" file="../../../src/gui/widgets/MidiBlinker.cpp"/>
          <FILE id="TiB3iu" name="MidiBlinker.h" compile="0" resource="0" file="../../../src/gui/widgets/MidiBlinker.h"/>
          <FILE id="QVnohi" name="MidiChannelSelectComponent.h" compile="0" resource="0"
                file="../../../src/gui/widgets/MidiChannelSelectComponent.h"/>
          <FILE id="Qbuz9t" name="NodeListComboBox.h" compile="0" resource="0"
                file="../../../src/gui/widgets/NodeListComboBox.h"/>
          <FILE id="B2bsXV" name="NodeMidiProgramComponent.cpp" compile="1" resource="0"
                file="../../../src/gui/widgets/NodeMidiProgramComponent.cpp"/>
          <FILE id="wtWdnS" name="NodeMidiProgramComponent.h" compile="0" resource="0"
                file="../../../src/gui/widgets/NodeMidiProgramComponent.h"/>
          <FILE id="GmGhGR" name="SessionGraphsListBox.cpp" compile="1" resource="0"
                file="../../../src/gui/widgets/SessionGraphsListBox.cpp"/>
          <FILE id="jDkHs7" name="SessionGraphsListBox.h" compile="0" resource="0"
                file="../../../src/gui/widgets/SessionGraphsListBox.h"/>
          <FILE id="VIXe0w" name="Spinner.h" compile="0" resource="0" file="../../../src/gui/widgets/Spinner.h"/>
        </GROUP>
        <GROUP id="{625162BD-7FB3-A108-0B8D-4BB6087FCE7B}" name="workspace">
          <FILE id="FzBVDL" name="ContentViewPanel.h" compile="0" resource="0"
                file="../../../src/gui/workspace/ContentViewPanel.h"/>
          <FILE id="TGtLep" name="GraphEditorPanel.h" compile="0" resource="0"
                file="../../../src/gui/workspace/GraphEditorPanel.h"/>
          <FILE id="OyE8X0" name="GraphMixerPanel.h" compile="0" resource="0"
                file="../../../src/gui/workspace/GraphMixerPanel.h"/>
          <FILE id="xoO3Ld" name="PanelTypes.cpp" compile="1" resource="0" file="../../../src/gui/workspace/PanelTypes.cpp"/>
          <FILE id="Lt1Epn" name="PanelTypes.h" compile="0" resource="0" file="../../../src/gui/workspace/PanelTypes.h"/>
          <FILE id="GTKzyA" name="PluginsPanel.cpp" compile="1" resource="0"
                file="../../../src/gui/workspace/PluginsPanel.cpp"/>
          <FILE id="D3fn7s" name="PluginsPanel.h" compile="0" resource="0" file="../../../src/gui/workspace/PluginsPanel.h"/>
          <FILE id="edVHF3" name="VirtualKeyboardPanel.h" compile="0" resource="0"
                file="../../../src/gui/workspace/VirtualKeyboardPanel.h"/>
          <FILE id="bKcmfG" name="WorkspacePanel.h" compile="0" resource="0"
                file="../../../src/gui/workspace/WorkspacePanel.h"/>
        </GROUP>
        <FILE id="cfPqJL" name="AboutComponent.cpp" compile="1" resource="0"
              file="../../../src/gui/AboutComponent.cpp"/>
        <FILE id="aoYUXQ" name="AboutComponent.h" compile="0" resource="0"
              file="../../../src/gui/AboutComponent.h"/>
        <FILE id="lpWkh7" name="ActivationDialog.cpp" compile="1" resource="0"
              file="../../../src/gui/ActivationDialog.cpp"/>
        <FILE id="aHJlTw" name="ActivationDialog.h" compile="0" resource="0"
              file="../../../src/gui/ActivationDialog.h"/>
        <FILE id="uuxkmS" name="Artist.h" compile="0" resource="0" file="../../../src/gui/Artist.h"/>
        <FILE id="Lia19F" name="AssetTreeView.cpp" compile="1" resource="0"
              file="../../../src/gui/AssetTreeView.cpp"/>
        <FILE id="LNioLu" name="AssetTreeView.h" compile="0" resource="0" file="../../../src/gui/AssetTreeView.h"/>
        <FILE id="VjZpX1" name="AudioIOPanelView.cpp" compile="1" resource="0"
              file="../../../src/gui/AudioIOPanelView.cpp"/>
        <FILE id="VB6JLA" name="AudioIOPanelView.h" compile="0" resource="0"
              file="../../../src/gui/AudioIOPanelView.h"/>
        <FILE id="e8AMae" name="Buttons.cpp" compile="1" resource="0" file="../../../src/gui/Buttons.cpp"/>
        <FILE id="Ddghnl" name="Buttons.h" compile="0" resource="0" file="../../../src/gui/Buttons.h"/>
        <FILE id="R69QRu" name="ChannelStripComponent.cpp" compile="1" resource="0"
              file="../../../src/gui/ChannelStripComponent.cpp"/>
        <FILE id="lpa4Rq" name="ChannelStripComponent.h" compile="0" resource="0"
              file="../../../src/gui/ChannelStripComponent.h"/>
        <FILE id="BIU1H1" name="ConnectionGrid.cpp" compile="1" resource="0"
              file="../../../src/gui/ConnectionGrid.cpp"/>
        <FILE id="eUlQJ1" name="ConnectionGrid.h" compile="0" resource="0"
              file="../../../src/gui/ConnectionGrid.h"/>
        <FILE id="hwBwgq" name="ContentComponent.cpp" compile="1" resource="0"
              file="../../../src/gui/ContentComponent.cpp"/>
        <FILE id="kH9Cpb" name="ContentComponent.h" compile="0" resource="0"
              file="../../../src/gui/ContentComponent.h"/>
        <FILE id="ywQTam" name="ContentComponentPro.cpp" compile="1" resource="0"
              file="../../../src/gui/ContentComponentPro.cpp"/>
        <FILE id="kTZs0e" name="ContentComponentPro.h" compile="0" resource="0"
              file="../../../src/gui/ContentComponentPro.h"/>
        <FILE id="a1zBf3" name="ContentComponentSolo.cpp" compile="1" resource="0"
              file="../../../src/gui/ContentComponentSolo.cpp"/>
        <FILE id="bgZJTc" name="ContentComponentSolo.h" compile="0" resource="0"
              file="../../../src/gui/ContentComponentSolo.h"/>
        <FILE id="HJU8jP" name="ContextMenus.cpp" compile="1" resource="0"
              file="../../../src/gui/ContextMenus.cpp"/>
        <FILE id="QHU304" name="ContextMenus.h" compile="0" resource="0" file="../../../src/gui/ContextMenus.h"/>
        <FILE id="AuoxOU" name="GraphEditorComponent.cpp" compile="1" resource="0"
              file="../../../src/gui/GraphEditorComponent.cpp"/>
        <FILE id="sMjRVr" name="GraphEditorComponent.h" compile="0" resource="0"
              file="../../../src/gui/GraphEditorComponent.h"/>
        <FILE id="H1dV2y" name="GuiCommon.h" compile="0" resource="0" file="../../../src/gui/GuiCommon.h"/>
        <FILE id="YuGSzZ" name="Icons.cpp" compile="1" resource="0" file="../../../src/gui/Icons.cpp"/>
        <FILE id="Z5yZTb" name="Icons.h" compile="0" resource="0" file="../../../src/gui/Icons.h"/>
        <FILE id="Lq4Pqk" name="LookAndFeel.cpp" compile="1" resource="0" file="../../../src/gui/LookAndFeel.cpp"/>
        <FILE id="upk1Wi" name="LookAndFeel.h" compile="0" resource="0" file="../../../src/gui/LookAndFeel.h"/>
        <FILE id="KINl2M" name="LuaConsoleComponent.cpp" compile="1" resource="0"
              file="../../../src/gui/LuaConsoleComponent.cpp"/>
        <FILE id="bnYMbX" name="LuaConsoleComponent.h" compile="0" resource="0"
              file="../../../src/gui/LuaConsoleComponent.h"/>
        <FILE id="bbx6xG" name="LuaTokeniser.cpp" compile="1" resource="0"
              file="../../../src/gui/LuaTokeniser.cpp"/>
        <FILE id="Sj9UhK" name="LuaTokeniser.h" compile="0" resource="0" file="../../../src/gui/LuaTokeniser.h"/>
        <FILE id="eykP3D" name="MainMenu.cpp" compile="1" resource="0" file="../../../src/gui/MainMenu.cpp"/>
        <FILE id="QH1ZwB" name="MainMenu.h" compile="0" resource="0" file="../../../src/gui/MainMenu.h"/>
        <FILE id="FJnAS3" name="MainWindow.cpp" compile="1" resource="0" file="../../../src/gui/MainWindow.cpp"/>
        <FILE id="bb7ALT" name="MainWindow.h" compile="0" resource="0" file="../../../src/gui/MainWindow.h"/>
        <FILE id="g4Il1Y" name="MidiEditorBody.cpp" compile="1" resource="0"
              file="../../../src/gui/MidiEditorBody.cpp"/>
        <FILE id="PpEx1t" name="MidiEditorBody.h" compile="0" resource="0"
              file="../../../src/gui/MidiEditorBody.h"/>
        <FILE id="we33kR" name="MidiEditorComponent.cpp" compile="1" resource="0"
              file="../../../src/gui/MidiEditorComponent.cpp"/>
        <FILE id="RxMNe6" name="MidiEditorComponent.h" compile="0" resource="0"
              file="../../../src/gui/MidiEditorComponent.h"/>
        <FILE id="ZyoWKU" name="NavigationConcertinaPanel.cpp" compile="1"
              resource="0" file="../../../src/gui/NavigationConcertinaPanel.cpp"/>
        <FILE id="szUOdd" name="NavigationConcertinaPanel.h" compile="0" resource="0"
              file="../../../src/gui/NavigationConcertinaPanel.h"/>
        <FILE id="g9LGyt" name="NodeChannelStripComponent.h" compile="0" resource="0"
              file="../../../src/gui/NodeChannelStripComponent.h"/>
        <FILE id="bgKtq3" name="NodeIOConfiguration.cpp" compile="1" resource="0"
              file="../../../src/gui/NodeIOConfiguration.cpp"/>
        <FILE id="Zo5juY" name="NodeIOConfiguration.h" compile="0" resource="0"
              file="../../../src/gui/NodeIOConfiguration.h"/>
        <FILE id="gcC32i" name="NoteClipItem.h" compile="0" resource="0" file="../../../src/gui/NoteClipItem.h"/>
        <FILE id="CfKqwM" name="PluginManagerComponent.cpp" compile="1" resource="0"
              file="../../../src/gui/PluginManagerComponent.cpp"/>
        <FILE id="UVFvL7" name="PluginManagerComponent.h" compile="0" resource="0"
              file="../../../src/gui/PluginManagerComponent.h"/>
        <FILE id="sIXXUA" name="PluginWindow.cpp" compile="1" resource="0"
              file="../../../src/gui/PluginWindow.cpp"/>
        <FILE id="fQOD8l" name="PluginWindow.h" compile="0" resource="0" file="../../../src/gui/PluginWindow.h"/>
        <FILE id="xyUOld" name="PreferencesComponent.cpp" compile="1" resource="0"
              file="../../../src/gui/PreferencesComponent.cpp"/>
        <FILE id="KTKSYS" name="PreferencesComponent.h" compile="0" resource="0"
              file="../../../src/gui/PreferencesComponent.h"/>
        <FILE id="zz8GU3" name="RackContentView.cpp" compile="1" resource="0"
              file="../../../src/gui/RackContentView.cpp"/>
        <FILE id="u98E37" name="RackContentView.h" compile="0" resource="0"
              file="../../../src/gui/RackContentView.h"/>
        <FILE id="pu2XYf" name="SequencerClipItem.cpp" compile="1" resource="0"
              file="../../../src/gui/SequencerClipItem.cpp"/>
        <FILE id="qdXaob" name="SequencerClipItem.h" compile="0" resource="0"
              file="../../../src/gui/SequencerClipItem.h"/>
        <FILE id="K3pZFk" name="SequencerComponent.cpp" compile="1" resource="0"
              file="../../../src/gui/SequencerComponent.cpp"/>
        <FILE id="SNPeG1" name="SequencerComponent.h" compile="0" resource="0"
              file="../../../src/gui/SequencerComponent.h"/>
        <FILE id="fnPa8P" name="SessionImportWizard.cpp" compile="1" resource="0"
              file="../../../src/gui/SessionImportWizard.cpp"/>
        <FILE id="JJCHXb" name="SessionImportWizard.h" compile="0" resource="0"
              file="../../../src/gui/SessionImportWizard.h"/>
        <FILE id="xwpiqP" name="SessionTreePanel.cpp" compile="1" resource="0"
              file="../../../src/gui/SessionTreePanel.cpp"/>
        <FILE id="ereRYi" name="SessionTreePanel.h" compile="0" resource="0"
              file="../../../src/gui/SessionTreePanel.h"/>
        <FILE id="YDqrH1" name="SystemTray.cpp" compile="1" resource="0" file="../../../src/gui/SystemTray.cpp"/>
        <FILE id="z4FF48" name="SystemTray.h" compile="0" resource="0" file="../../../src/gui/SystemTray.h"/>
        <FILE id="P61Hwb" name="TempoAndMeterBar.h" compile="0" resource="0"
              file="../../../src/gui/TempoAndMeterBar.h"/>
        <FILE id="xU0i09" name="Timeline.h" compile="0" resource="0" file="../../../src/gui/Timeline.h"/>
        <FILE id="kv36Go" name="TransportBar.cpp" compile="1" resource="0"
              file="../../../src/gui/TransportBar.cpp"/>
        <FILE id="TuLXfl" name="TransportBar.h" compile="0" resource="0" file="../../../src/gui/TransportBar.h"/>
        <FILE id="IOCCOP" name="TreeviewBase.cpp" compile="1" resource="0"
              file="../../../src/gui/TreeviewBase.cpp"/>
        <FILE id="fueFRJ" name="TreeviewBase.h" compile="0" resource="0" file="../../../src/gui/TreeviewBase.h"/>
        <FILE id="IosBMb" name="ViewHelpers.cpp" compile="1" resource="0" file="../../../src/gui/ViewHelpers.cpp"/>
        <FILE id="UXFunu" name="ViewHelpers.h" compile="0" resource="0" file="../../../src/gui/ViewHelpers.h"/>
        <FILE id="oB0fcV" name="Window.cpp" compile="1" resource="0" file="../../../src/gui/Window.cpp"/>
        <FILE id="WHdY2G" name="Window.h" compile="0" resource="0" file="../../../src/gui/Window.h"/>
        <FILE id="vCFEhx" name="WindowManager.cpp" compile="1" resource="0"
              file="../../../src/gui/WindowManager.cpp"/>
        <FILE id="Ya05ih" name="WindowManager.h" compile="0" resource="0" file="../../../src/gui/WindowManager.h"/>
        <FILE id="kTn0Vn" name="Workspace.cpp" compile="1" resource="0" file="../../../src/gui/Workspace.cpp"/>
        <FILE id="Zzq176" name="Workspace.h" compile="0" resource="0" file="../../../src/gui/Workspace.h"/>
      </GROUP>
      <GROUP id="{CC0A71B6-C4D3-714F-815D-B94E59614711}" name="messages">
        <FILE id="MCtkxY" name="ControllerDeviceMessages.h" compile="0" resource="0"
              file="../../../src/messages/ControllerDeviceMessages.h"/>
        <FILE id="SnmVwB" name="GuiMessages.h" compile="0" resource="0" file="../../../src/messages/GuiMessages.h"/>
      </GROUP>
      <GROUP id="{48A2B621-0133-4801-4AA8-F1233B19B287}" name="scripting">
        <FILE id="p6EE6u" name="LuaBindings.cpp" compile="1" resource="0" file="../../../src/scripting/LuaBindings.cpp"/>
        <FILE id="mfjxnP" name="LuaBindings.h" compile="0" resource="0" file="../../../src/scripting/LuaBindings.h"/>
        <FILE id="U3eVsO" name="LuaLib.cpp" compile="1" resource="0" file="../../../src/scripting/LuaLib.cpp"/>
      </GROUP>
      <GROUP id="{52CE3755-8274-FB6C-8479-5FC73953C591}" name="session">
        <FILE id="eiRQdf" name="Asset.cpp" compile="1" resource="0" file="../../../src/session/Asset.cpp"/>
        <FILE id="jwZE9E" name="Asset.h" compile="0" resource="0" file="../../../src/session/Asset.h"/>
        <FILE id="eEN3cY" name="AssetTree.cpp" compile="1" resource="0" file="../../../src/session/AssetTree.cpp"/>
        <FILE id="d9UxlC" name="AssetTree.h" compile="0" resource="0" file="../../../src/session/AssetTree.h"/>
        <FILE id="t06F0v" name="AssetType.h" compile="0" resource="0" file="../../../src/session/AssetType.h"/>
        <FILE id="zox8Vp" name="ClipModel.h" compile="0" resource="0" file="../../../src/session/ClipModel.h"/>
        <FILE id="HvKuq0" name="CommandManager.h" compile="0" resource="0"
              file="../../../src/session/CommandManager.h"/>
        <FILE id="d2Ws6H" name="ControllerDevice.cpp" compile="1" resource="0"
              file="../../../src/session/ControllerDevice.cpp"/>
        <FILE id="VXEUVR" name="ControllerDevice.h" compile="0" resource="0"
              file="../../../src/session/ControllerDevice.h"/>
        <FILE id="Sjy3Bt" name="DeviceManager.cpp" compile="1" resource="0"
              file="../../../src/session/DeviceManager.cpp"/>
        <FILE id="oG4mXV" name="DeviceManager.h" compile="0" resource="0" file="../../../src/session/DeviceManager.h"/>
        <FILE id="nQmHvJ" name="Graph.cpp" compile="1" resource="0" file="../../../src/session/Graph.cpp"/>
        <FILE id="gjXy5A" name="Graph.h" compile="0" resource="0" file="../../../src/session/Graph.h"/>
        <FILE id="RbPfEI" name="MediaManager.cpp" compile="1" resource="0"
              file="../../../src/session/MediaManager.cpp"/>
        <FILE id="h5P71e" name="MediaManager.h" compile="0" resource="0" file="../../../src/session/MediaManager.h"/>
        <FILE id="sgBJG9" name="MediaModel.h" compile="0" resource="0" file="../../../src/session/MediaModel.h"/>
        <FILE id="S6vHEv" name="MediaStorage.h" compile="0" resource="0" file="../../../src/session/MediaStorage.h"/>
        <FILE id="DvBTtF" name="MidiClip.cpp" compile="1" resource="0" file="../../../src/session/MidiClip.cpp"/>
        <FILE id="aAeSDJ" name="MidiClip.h" compile="0" resource="0" file="../../../src/session/MidiClip.h"/>
        <FILE id="fnaqnl" name="Module.h" compile="0" resource="0" file="../../../src/session/Module.h"/>
        <FILE id="PgH6Rr" name="Node.cpp" compile="1" resource="0" file="../../../src/session/Node.cpp"/>
        <FILE id="ACUJsn" name="Node.h" compile="0" resource="0" file="../../../src/session/Node.h"/>
        <FILE id="edDKnr" name="Note.cpp" compile="1" resource="0" file="../../../src/session/Note.cpp"/>
        <FILE id="fa7jER" name="Note.h" compile="0" resource="0" file="../../../src/session/Note.h"/>
        <FILE id="PCl9B4" name="NoteSequence.cpp" compile="1" resource="0"
              file="../../../src/session/NoteSequence.cpp"/>
        <FILE id="YHEWKp" name="NoteSequence.h" compile="0" resource="0" file="../../../src/session/NoteSequence.h"/>
        <FILE id="rm5OOZ" name="PluginManager.cpp" compile="1" resource="0"
              file="../../../src/session/PluginManager.cpp"/>
        <FILE id="oPU9zR" name="PluginManager.h" compile="0" resource="0" file="../../../src/session/PluginManager.h"/>
        <FILE id="rCnhCq" name="Presets.h" compile="0" resource="0" file="../../../src/session/Presets.h"/>
        <FILE id="aitl6C" name="Sequence.cpp" compile="1" resource="0" file="../../../src/session/Sequence.cpp"/>
        <FILE id="ECuAoS" name="Sequence.h" compile="0" resource="0" file="../../../src/session/Sequence.h"/>
        <FILE id="d3bobZ" name="Session.cpp" compile="1" resource="0" file="../../../src/session/Session.cpp"/>
        <FILE id="gNPM3J" name="Session.h" compile="0" resource="0" file="../../../src/session/Session.h"/>
        <FILE id="aJpB9Q" name="SessionTrack.cpp" compile="1" resource="0"
              file="../../../src/session/SessionTrack.cpp"/>
        <FILE id="ZQrBrN" name="TempoMap.h" compile="0" resource="0" file="../../../src/session/TempoMap.h"/>
        <FILE id="IenCf3" name="TrackModel.h" compile="0" resource="0" file="../../../src/session/TrackModel.h"/>
      </GROUP>
      <FILE id="lVKODB" name="CapsLock.h" compile="0" resource="0" file="../../../src/CapsLock.h"/>
      <FILE id="C4Lgsl" name="Commands.cpp" compile="1" resource="0" file="../../../src/Commands.cpp"/>
      <FILE id="NppZbR" name="Commands.h" compile="0" resource="0" file="../../../src/Commands.h"/>
      <FILE id="hkEZpE" name="Common.h" compile="0" resource="0" file="../../../src/Common.h"/>
      <FILE id="BEMy0c" name="CommonConfig.h" compile="0" resource="0" file="../../../src/CommonConfig.h"/>
      <FILE id="gaGtgR" name="DataPath.cpp" compile="1" resource="0" file="../../../src/DataPath.cpp"/>
      <FILE id="e25Iv0" name="DataPath.h" compile="0" resource="0" file="../../../src/DataPath.h"/>
      <FILE id="AOXKky" name="ElementApp.h" compile="0" resource="0" file="../../../src/ElementApp.h"/>
      <FILE id="Gpzyox" name="Globals.cpp" compile="1" resource="0" file="../../../src/Globals.cpp"/>
      <FILE id="Dxd3vw" name="Globals.h" compile="0" resource="0" file="../../../src/Globals.h"/>
      <FILE id="hFVr3z" name="Main.cc" compile="1" resource="0" file="../../../src/Main.cc"/>
      <FILE id="vcbxuE" name="Messages.cpp" compile="1" resource="0" file="../../../src/Messages.cpp"/>
      <FILE id="CtLZko" name="Messages.h" compile="0" resource="0" file="../../../src/Messages.h"/>
      <FILE id="hNbtDZ" name="Module.h" compile="0" resource="0" file="../../../src/Module.h"/>
      <FILE id="EshELW" name="ScopedFlag.h" compile="0" resource="0" file="../../../src/ScopedFlag.h"/>
      <FILE id="DafPnX" name="Settings.cpp" compile="1" resource="0" file="../../../src/Settings.cpp"/>
      <FILE id="wcbkrc" name="Settings.h" compile="0" resource="0" file="../../../src/Settings.h"/>
      <FILE id="l46bnw" name="Signals.h" compile="0" resource="0" file="../../../src/Signals.h"/>
      <FILE id="sQjbDA" name="URIs.h" compile="0" resource="0" file="../../../src/URIs.h"/>
      <FILE id="sZ7Ut4" name="URLs.h" compile="0" resource="0" file="../../../src/URLs.h"/>
      <FILE id="JEZQiq" name="Utils.cpp" compile="1" resource="0" file="../../../src/Utils.cpp"/>
      <FILE id="y5l9aH" name="Utils.h" compile="0" resource="0" file="../../../src/Utils.h"/>
      <FILE id="RbVS9U" name="Version.cpp" compile="1" resource="0" file="../../../src/Version.cpp"/>
      <FILE id="bQ28vg" name="Version.h" compile="0" resource="0" file="../../../src/Version.h"/>
      <FILE id="GZMLLP" name="WorldBase.cpp" compile="1" resource="0" file="../../../src/WorldBase.cpp"/>
      <FILE id="BLkIbm" name="WorldBase.h" compile="0" resource="0" file="../../../src/WorldBase.h"/>
    </GROUP>
  </MAINGROUP>
  <EXPORTFORMATS>
    <XCODE_MAC targetFolder="Builds/MacOSX" smallIcon="RalCSg" bigIcon="RalCSg"
               extraDefs="" userNotes="" postbuildCommand="" hardenedRuntime="1"
               hardenedRuntimeOptions="com.apple.security.device.audio-input">
      <CONFIGURATIONS>
        <CONFIGURATION name="Debug" enablePluginBinaryCopyStep="1" isDebug="1" optimisation="1"
                       linkTimeOptimisation="0" targetName="KV_ElementFX" headerPath="/opt/kushview/include&#10;"
                       osxCompatibility="10.8 SDK" osxArchitecture="64BitIntel" cppLibType="libc++"
                       aaxBinaryLocation="$(HOME)/Library/Audio/Plug-Ins/AAX_unsigned"
                       customXcodeFlags="REZ_SEARCH_PATHS=$(DEVELOPER_DIR)/Platforms/MacOSX.platform/Developer/SDKs/MacOSX.sdk/System/Library/Frameworks/AudioUnit.framework/Headers"/>
        <CONFIGURATION name="Release" enablePluginBinaryCopyStep="1" isDebug="0" optimisation="3"
                       linkTimeOptimisation="1" targetName="KV_ElementFX" aaxBinaryLocation="$(HOME)/Library/Audio/Plug-Ins/AAX_unsigned"
                       codeSigningIdentity="9511F5241B78B0D38961CD756873066A5F0ED225"
                       cppLibType="libc++" osxArchitecture="64BitIntel" osxCompatibility="10.8 SDK"
                       headerPath="/opt/kushview/include&#10;" customXcodeFlags="REZ_SEARCH_PATHS=$(DEVELOPER_DIR)/Platforms/MacOSX.platform/Developer/SDKs/MacOSX.sdk/System/Library/Frameworks/AudioUnit.framework/Headers"/>
      </CONFIGURATIONS>
      <MODULEPATHS>
        <MODULEPATH id="juce_core" path="../../../libs/JUCE/modules"/>
        <MODULEPATH id="juce_events" path="../../../libs/JUCE/modules"/>
        <MODULEPATH id="juce_graphics" path="../../../libs/JUCE/modules"/>
        <MODULEPATH id="juce_data_structures" path="../../../libs/JUCE/modules"/>
        <MODULEPATH id="juce_gui_basics" path="../../../libs/JUCE/modules"/>
        <MODULEPATH id="juce_gui_extra" path="../../../libs/JUCE/modules"/>
        <MODULEPATH id="juce_cryptography" path="../../../libs/JUCE/modules"/>
        <MODULEPATH id="juce_audio_basics" path="../../../libs/JUCE/modules"/>
        <MODULEPATH id="juce_audio_devices" path="../../../libs/JUCE/modules"/>
        <MODULEPATH id="juce_audio_formats" path="../../../libs/JUCE/modules"/>
        <MODULEPATH id="juce_audio_processors" path="../../../libs/JUCE/modules"/>
        <MODULEPATH id="juce_audio_plugin_client" path="../../../libs/JUCE/modules"/>
        <MODULEPATH id="juce_audio_utils" path="../../../libs/JUCE/modules"/>
        <MODULEPATH id="kv_core" path="../../../libs/kv/modules"/>
        <MODULEPATH id="kv_engines" path="../../../libs/kv/modules"/>
        <MODULEPATH id="kv_gui" path="../../../libs/kv/modules"/>
        <MODULEPATH id="kv_models" path="../../../libs/kv/modules"/>
        <MODULEPATH id="juce_dsp" path="../../../libs/JUCE/modules"/>
        <MODULEPATH id="juce_osc" path="../../../libs/JUCE/modules"/>
      </MODULEPATHS>
    </XCODE_MAC>
    <VS2017 targetFolder="Builds/VisualStudio2017" windowsTargetPlatformVersion="10.0.16299.0"
            extraDefs="KSP1_INTERNAL=1&#10;HAVE_LVTK=1&#10;JUCE_PLUGINHOST_VST=1&#10;JUCE_PLUGINHOST_VST3=1&#10;SCL_SECURE_NO_WARNINGS=1&#10;_SCL_SECURE_NO_WARNINGS=1&#10;"
            toolset="v141_xp" aaxFolder="C:\SDKs\AAX" vst3Folder="..\..\..\libs\JUCE\modules\juce_audio_processors\format_types\VST3_SDK">
      <CONFIGURATIONS>
        <CONFIGURATION name="Release" winWarningLevel="4" generateManifest="1" winArchitecture="x64"
                       debugInformationFormat="ProgramDatabase" enablePluginBinaryCopyStep="0"
                       linkTimeOptimisation="1" isDebug="0" optimisation="3" targetName="KV_ElementFX"
                       headerPath="C:\SDKs\boost_1_71_0&#10;C:\SDKs\ASIOSDK2.3\common"
                       binaryPath="../../../build/x64/Release" useRuntimeLibDLL="0"/>
        <CONFIGURATION name="Debug" winWarningLevel="2" generateManifest="1" winArchitecture="Win32"
                       debugInformationFormat="ProgramDatabase" enablePluginBinaryCopyStep="0"
                       linkTimeOptimisation="0" isDebug="1" optimisation="1" targetName="KV_ElementFX"
                       binaryPath="../../../build/Win32/Debug" headerPath="C:\SDKs\boost_1_71_0&#10;C:\SDKs\ASIOSDK2.3\common"
                       useRuntimeLibDLL="1"/>
        <CONFIGURATION name="Release" winWarningLevel="4" generateManifest="1" winArchitecture="Win32"
                       debugInformationFormat="ProgramDatabase" enablePluginBinaryCopyStep="0"
                       linkTimeOptimisation="1" isDebug="0" optimisation="3" targetName="KV_ElementFX"
                       headerPath="C:\SDKs\boost_1_71_0&#10;C:\SDKs\ASIOSDK2.3\common"
                       binaryPath="../../../build/Win32/Release" useRuntimeLibDLL="0"/>
        <CONFIGURATION name="Debug" winWarningLevel="2" generateManifest="1" winArchitecture="x64"
                       debugInformationFormat="ProgramDatabase" enablePluginBinaryCopyStep="0"
                       linkTimeOptimisation="0" isDebug="1" optimisation="1" targetName="KV_ElementFX"
                       binaryPath="../../../build/x64/Debug" headerPath="C:\SDKs\boost_1_71_0&#10;C:\SDKs\ASIOSDK2.3\common"
                       useRuntimeLibDLL="1"/>
      </CONFIGURATIONS>
      <MODULEPATHS>
        <MODULEPATH id="juce_core" path="../../../libs/JUCE/modules"/>
        <MODULEPATH id="juce_events" path="../../../libs/JUCE/modules"/>
        <MODULEPATH id="juce_graphics" path="../../../libs/JUCE/modules"/>
        <MODULEPATH id="juce_data_structures" path="../../../libs/JUCE/modules"/>
        <MODULEPATH id="juce_gui_basics" path="../../../libs/JUCE/modules"/>
        <MODULEPATH id="juce_gui_extra" path="../../../libs/JUCE/modules"/>
        <MODULEPATH id="juce_cryptography" path="../../../libs/JUCE/modules"/>
        <MODULEPATH id="juce_audio_basics" path="../../../libs/JUCE/modules"/>
        <MODULEPATH id="juce_audio_devices" path="../../../libs/JUCE/modules"/>
        <MODULEPATH id="juce_audio_formats" path="../../../libs/JUCE/modules"/>
        <MODULEPATH id="juce_audio_processors" path="../../../libs/JUCE/modules"/>
        <MODULEPATH id="juce_audio_plugin_client" path="../../../libs/JUCE/modules"/>
        <MODULEPATH id="juce_audio_utils" path="../../../libs/JUCE/modules"/>
        <MODULEPATH id="kv_core" path="../../../libs/kv/modules"/>
        <MODULEPATH id="kv_engines" path="../../../libs/kv/modules"/>
        <MODULEPATH id="kv_gui" path="../../../libs/kv/modules"/>
        <MODULEPATH id="kv_models" path="../../../libs/kv/modules"/>
        <MODULEPATH id="juce_dsp" path="../../../libs/JUCE/modules"/>
        <MODULEPATH id="juce_osc" path="../../../libs/JUCE/modules"/>
      </MODULEPATHS>
    </VS2017>
  </EXPORTFORMATS>
  <MODULES>
    <MODULE id="juce_audio_basics" showAllCode="1" useLocalCopy="0" useGlobalPath="0"/>
    <MODULE id="juce_audio_devices" showAllCode="1" useLocalCopy="0" useGlobalPath="0"/>
    <MODULE id="juce_audio_formats" showAllCode="1" useLocalCopy="0" useGlobalPath="0"/>
    <MODULE id="juce_audio_plugin_client" showAllCode="1" useLocalCopy="0"
            useGlobalPath="0"/>
    <MODULE id="juce_audio_processors" showAllCode="1" useLocalCopy="0" useGlobalPath="0"/>
    <MODULE id="juce_audio_utils" showAllCode="1" useLocalCopy="0" useGlobalPath="0"/>
    <MODULE id="juce_core" showAllCode="1" useLocalCopy="0" useGlobalPath="0"/>
    <MODULE id="juce_cryptography" showAllCode="1" useLocalCopy="0" useGlobalPath="0"/>
    <MODULE id="juce_data_structures" showAllCode="1" useLocalCopy="0" useGlobalPath="0"/>
    <MODULE id="juce_dsp" showAllCode="1" useLocalCopy="0" useGlobalPath="0"/>
    <MODULE id="juce_events" showAllCode="1" useLocalCopy="0" useGlobalPath="0"/>
    <MODULE id="juce_graphics" showAllCode="1" useLocalCopy="0" useGlobalPath="0"/>
    <MODULE id="juce_gui_basics" showAllCode="1" useLocalCopy="0" useGlobalPath="0"/>
    <MODULE id="juce_gui_extra" showAllCode="1" useLocalCopy="0" useGlobalPath="0"/>
    <MODULE id="juce_osc" showAllCode="1" useLocalCopy="0" useGlobalPath="0"/>
    <MODULE id="kv_core" showAllCode="1" useLocalCopy="0" useGlobalPath="0"/>
    <MODULE id="kv_engines" showAllCode="1" useLocalCopy="0" useGlobalPath="0"/>
    <MODULE id="kv_gui" showAllCode="1" useLocalCopy="0" useGlobalPath="0"/>
    <MODULE id="kv_models" showAllCode="1" useLocalCopy="0" useGlobalPath="0"/>
  </MODULES>
  <JUCEOPTIONS JUCE_QUICKTIME="disabled" KV_LV2_PLUGIN_HOST="0" JUCE_PLUGINHOST_VST="1"
               JUCE_PLUGINHOST_VST3="1" JUCE_PLUGINHOST_AU="1" KV_DOCKING_WINDOWS="1"/>
  <LIVE_SETTINGS>
    <OSX/>
    <WINDOWS/>
  </LIVE_SETTINGS>
</JUCERPROJECT>
<|MERGE_RESOLUTION|>--- conflicted
+++ resolved
@@ -117,13 +117,9 @@
                 file="../../../src/engine/nodes/ChannelizeProcessor.h"/>
           <FILE id="tdFmc0" name="CombFilterProcessor.h" compile="0" resource="0"
                 file="../../../src/engine/nodes/CombFilterProcessor.h"/>
-<<<<<<< HEAD
           <FILE id="tKxMH9" name="CompressorProcessor.h" compile="0" resource="0"
                 file="../../../src/engine/nodes/CompressorProcessor.h"/>
           <FILE id="UgMHw3" name="EQFilterProcessor.h" compile="0" resource="0"
-=======
-          <FILE id="V7zUHq" name="EQFilterProcessor.h" compile="0" resource="0"
->>>>>>> 343c1e69
                 file="../../../src/engine/nodes/EQFilterProcessor.h"/>
           <FILE id="AGF7W0" name="FreqSplitterProcessor.h" compile="0" resource="0"
                 file="../../../src/engine/nodes/FreqSplitterProcessor.h"/>
@@ -704,4 +700,4 @@
     <OSX/>
     <WINDOWS/>
   </LIVE_SETTINGS>
-</JUCERPROJECT>
+</JUCERPROJECT>