--- conflicted
+++ resolved
@@ -109,15 +109,11 @@
                 file="../../../src/engine/nodes/CombFilterProcessor.h"/>
           <FILE id="ZS5paU" name="EQFilterProcessor.h" compile="0" resource="0"
                 file="../../../src/engine/nodes/EQFilterProcessor.h"/>
-<<<<<<< HEAD
           <FILE id="XiLI6p" name="FreqSplitterProcessor.h" compile="0" resource="0"
                 file="../../../src/engine/nodes/FreqSplitterProcessor.h"/>
-          <FILE id="B8pLW0" name="MediaPlayerProcessor.cpp" compile="1" resource="0"
-=======
           <FILE id="gzZ2SI" name="LuaNode.cpp" compile="1" resource="0" file="../../../src/engine/nodes/LuaNode.cpp"/>
           <FILE id="gWOSzU" name="LuaNode.h" compile="0" resource="0" file="../../../src/engine/nodes/LuaNode.h"/>
           <FILE id="myseGX" name="MediaPlayerProcessor.cpp" compile="1" resource="0"
->>>>>>> d8be3c92
                 file="../../../src/engine/nodes/MediaPlayerProcessor.cpp"/>
           <FILE id="iWQSDe" name="MediaPlayerProcessor.h" compile="0" resource="0"
                 file="../../../src/engine/nodes/MediaPlayerProcessor.h"/>
@@ -689,4 +685,4 @@
     <WINDOWS/>
     <LINUX/>
   </LIVE_SETTINGS>
-</JUCERPROJECT>
+</JUCERPROJECT>